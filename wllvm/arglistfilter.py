--- conflicted
+++ resolved
@@ -513,22 +513,6 @@
         _logger.debug('linkingGroupCallback: %s', args)
         self.linkArgs.extend(args)
 
-<<<<<<< HEAD
-    #flags common to both linking and compiling (coverage for example)
-    def compileLinkUnaryCallback(self, flag):
-        _logger.debug('compileLinkUnaryCallback: %s', flag)
-        self.compileArgs.append(flag)
-        self.linkArgs.append(flag)
-
-    def compileLinkBinaryCallback(self, flag, arg):
-        _logger.debug('compileLinkBinaryCallback: %s %s', flag, arg)
-        self.compileArgs.append(flag)
-        self.linkArgs.append(flag)
-        self.compileArgs.append(arg)
-        self.linkArgs.append(arg)
-
-=======
->>>>>>> cd877448
     def getOutputFilename(self):
         if self.outputFilename is not None:
             return self.outputFilename
