--- conflicted
+++ resolved
@@ -8,24 +8,6 @@
 import sys
 
 _loggingEnv = 'WLLVM_OUTPUT'
-<<<<<<< HEAD
-_validLogLevels = ['CRITICAL','ERROR', 'WARNING', 'INFO', 'DEBUG']
-logging.basicConfig(level=logging.WARNING, format='%(levelname)s:%(message)s')
-if os.getenv(_loggingEnv):
-    level = os.getenv(_loggingEnv).upper()
-    if not level in _validLogLevels:
-        logging.error('"{0}" is not a valid value for {1} . Valid values are {2}'.format(
-                      level, _loggingEnv, _validLogLevels))
-        sys.exit(1)
-    else:
-        logging.getLogger().setLevel(getattr(logging, level))
-
-# Adjust the format if debugging
-if logging.getLogger().getEffectiveLevel() == logging.DEBUG:
-  formatter = logging.Formatter('%(levelname)s::%(module)s.%(funcName)s() at %(filename)s:%(lineno)d ::%(message)s')
-  for h in logging.getLogger().handlers:
-    h.setFormatter(formatter)
-=======
 
 _validLogLevels = ['CRITICAL', 'ERROR', 'WARNING', 'INFO', 'DEBUG']
 
@@ -52,5 +34,4 @@
         for h in logging.getLogger().handlers:
             h.setFormatter(formatter)
 
-    return retval
->>>>>>> ea42d006
+    return retval