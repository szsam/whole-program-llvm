--- conflicted
+++ resolved
@@ -1,5 +1,5 @@
 #!/usr/bin/env python
-"""This is the (dragonegg) assembler phase.  
+"""This is the (dragonegg) assembler phase.
 
 This variant is only invoked during the second compilation where we
 are building bitcode.  The compiler has already been instructed to
@@ -62,12 +62,8 @@
         self.outFileName = name
 
 def main():
-<<<<<<< HEAD
-        
-=======
     """ Entry point to the assebler 'as' in the dragonegg realm.
     """
->>>>>>> ea42d006
     argFilter = BCFilter(sys.argv[1:])
     # Since this is just the assembler, there should only ever be one file
     try:
@@ -86,7 +82,7 @@
     if not argFilter.outFileName:
         _logger.error('Output file argument not found.')
         sys.exit(1)
-     
+
     fakeAssembler = [llvmAssembler, infile, '-o', argFilter.outFileName]
 
     asmProc = Popen(fakeAssembler)
@@ -98,6 +94,6 @@
 
     sys.exit(realRet)
 
-    
+
 if __name__ == '__main__':
     sys.exit(main())