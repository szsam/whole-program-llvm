from __future__ import absolute_import
from __future__ import print_function

from subprocess import *
import collections
import pprint
import logging
import errno
import os
import re
import sys
import tempfile
from .popenwrapper import Popen

fullSelfPath = os.path.realpath(__file__)
prefix = os.path.dirname(fullSelfPath)
driverDir = prefix



# Environmental variable for path to compiler tools (clang/llvm-link etc..)
llvmCompilerPathEnv = 'LLVM_COMPILER_PATH'

# This is the ELF section name inserted into binaries
elfSectionName='.llvm_bc'

# These are the MACH_O segment and section name
darwinSegmentName='__LLVM'
darwinSectionName='__llvm_bc'


# Internal logger
_logger = logging.getLogger(__name__)

# Flag for debugging
DEBUG = False


# This class applies filters to GCC argument lists.  It has a few
# default arguments that it records, but does not modify the argument
# list at all.  It can be subclassed to change this behavior.
#
# The idea is that all flags accepting a parameter must be specified
# so that they know to consume an extra token from the input stream.
# Flags and arguments can be recorded in any way desired by providing
# a callback.  Each callback/flag has an arity specified - zero arity
# flags (such as -v) are provided to their callback as-is.  Higher
# arities remove the appropriate number of arguments from the list and
# pass them to the callback with the flag.
#
# Most flags can be handled with a simple lookup in a table - these
# are exact matches.  Other flags are more complex and can be
# recognized by regular expressions.  All regular expressions must be
# tried, obviously.  The first one that matches is taken, and no order
# is specified.  Try to avoid overlapping patterns.
class ArgumentListFilter(object):
    def __init__(self, inputList, exactMatches={}, patternMatches={}):
        defaultArgExactMatches = {

            '-o' : (1, ArgumentListFilter.outputFileCallback),
            '-c' : (0, ArgumentListFilter.compileOnlyCallback),
            '-E' : (0, ArgumentListFilter.preprocessOnlyCallback),
            '-S' : (0, ArgumentListFilter.assembleOnlyCallback),

            '--verbose' : (0, ArgumentListFilter.verboseFlagCallback),
            '--param' : (1, ArgumentListFilter.defaultBinaryCallback),
            '-aux-info' : (1, ArgumentListFilter.defaultBinaryCallback),

            #iam: presumably the len(inputFiles) == 0 in this case
            '--version' : (0, ArgumentListFilter.compileOnlyCallback),
            '-v' : (0, ArgumentListFilter.compileOnlyCallback),

            #warnings (apart from the regex below)
            '-w' : (0, ArgumentListFilter.compileOnlyCallback),
            '-W' : (0, ArgumentListFilter.compileOnlyCallback),


            #iam: if this happens, then we need to stop and think.
            '-emit-llvm' : (0, ArgumentListFilter.abortUnaryCallback),

            #iam: buildworld and buildkernel use these flags
            '-pipe' : (0, ArgumentListFilter.compileUnaryCallback),
            '-undef' : (0, ArgumentListFilter.compileUnaryCallback),
            '-nostdinc' : (0, ArgumentListFilter.compileUnaryCallback),
            '-nostdinc++' : (0, ArgumentListFilter.compileUnaryCallback),
            '-Qunused-arguments' : (0, ArgumentListFilter.compileUnaryCallback),
            '-no-integrated-as' : (0, ArgumentListFilter.compileUnaryCallback),
            '-integrated-as' : (0, ArgumentListFilter.compileUnaryCallback),
            #iam: gcc uses this in both compile and link, but clang only in compile
            '-pthread' : (0, ArgumentListFilter.compileUnaryCallback),

            #iam: arm stuff
            '-mno-omit-leaf-frame-pointer' : (0, ArgumentListFilter.compileUnaryCallback),
            '-maes' : (0, ArgumentListFilter.compileUnaryCallback),
            '-mno-aes' : (0, ArgumentListFilter.compileUnaryCallback),
            '-mavx' : (0, ArgumentListFilter.compileUnaryCallback),
            '-mno-avx' : (0, ArgumentListFilter.compileUnaryCallback),
            '-mcmodel=kernel' : (0, ArgumentListFilter.compileUnaryCallback),
            '-mno-red-zone' : (0, ArgumentListFilter.compileUnaryCallback),
            '-mmmx' : (0, ArgumentListFilter.compileUnaryCallback),
            '-mno-mmx' : (0, ArgumentListFilter.compileUnaryCallback),
            '-msse' : (0, ArgumentListFilter.compileUnaryCallback),
            '-mno-sse2' : (0, ArgumentListFilter.compileUnaryCallback),
            '-msse2' : (0, ArgumentListFilter.compileUnaryCallback),
            '-mno-sse3' : (0, ArgumentListFilter.compileUnaryCallback),
            '-msse3' : (0, ArgumentListFilter.compileUnaryCallback),
            '-mno-sse' : (0, ArgumentListFilter.compileUnaryCallback),
            '-msoft-float' : (0, ArgumentListFilter.compileUnaryCallback),
            '-m3dnow' : (0, ArgumentListFilter.compileUnaryCallback),
            '-mno-3dnow' : (0, ArgumentListFilter.compileUnaryCallback),

            
            # Preprocessor assertion
            '-A' : (1, ArgumentListFilter.compileBinaryCallback),
            '-D' : (1, ArgumentListFilter.compileBinaryCallback),
            '-U' : (1, ArgumentListFilter.compileBinaryCallback),

            # Dependency generation
            '-M'  : (0, ArgumentListFilter.dependencyOnlyCallback),
            '-MM' : (0, ArgumentListFilter.dependencyOnlyCallback),
            '-MF' : (1, ArgumentListFilter.dependencyBinaryCallback),
            '-MG' : (0, ArgumentListFilter.dependencyOnlyCallback),
            '-MP' : (0, ArgumentListFilter.dependencyOnlyCallback),
            '-MT' : (1, ArgumentListFilter.dependencyBinaryCallback),
            '-MQ' : (1, ArgumentListFilter.dependencyBinaryCallback),
            '-MD' : (0, ArgumentListFilter.dependencyOnlyCallback),
            '-MMD' : (0, ArgumentListFilter.dependencyOnlyCallback),

            # Include
            '-I' : (1, ArgumentListFilter.compileBinaryCallback),
            '-idirafter' : (1, ArgumentListFilter.compileBinaryCallback),
            '-include' : (1, ArgumentListFilter.compileBinaryCallback),
            '-imacros' : (1, ArgumentListFilter.compileBinaryCallback),
            '-iprefix' : (1, ArgumentListFilter.compileBinaryCallback),
            '-iwithprefix' : (1, ArgumentListFilter.compileBinaryCallback),
            '-iwithprefixbefore' : (1, ArgumentListFilter.compileBinaryCallback),
            '-isystem' : (1, ArgumentListFilter.compileBinaryCallback),
            '-isysroot' : (1, ArgumentListFilter.compileBinaryCallback),
            '-iquote' : (1, ArgumentListFilter.compileBinaryCallback),
            '-imultilib' : (1, ArgumentListFilter.compileBinaryCallback),

            # Language
            '-ansi' : (0, ArgumentListFilter.compileUnaryCallback),
            '-x' : (1, ArgumentListFilter.compileBinaryCallback),

            # Debug
            '-g' : (0, ArgumentListFilter.compileUnaryCallback),
            '-g0' : (0, ArgumentListFilter.compileUnaryCallback),     #iam: clang not gcc
            '-gdwarf-2' : (0, ArgumentListFilter.compileUnaryCallback),
            '-gdwarf-3' : (0, ArgumentListFilter.compileUnaryCallback),
            '-p' : (0, ArgumentListFilter.compileUnaryCallback),
            '-pg' : (0, ArgumentListFilter.compileUnaryCallback),

            # Optimization
            '-O' : (0, ArgumentListFilter.compileUnaryCallback),
            '-O0' : (0, ArgumentListFilter.compileUnaryCallback),
            '-O1' : (0, ArgumentListFilter.compileUnaryCallback),
            '-O2' : (0, ArgumentListFilter.compileUnaryCallback),
            '-O3' : (0, ArgumentListFilter.compileUnaryCallback),
            '-Os' : (0, ArgumentListFilter.compileUnaryCallback),
            '-Ofast' : (0, ArgumentListFilter.compileUnaryCallback),
            '-Og' : (0, ArgumentListFilter.compileUnaryCallback),
            # Component-specifiers
            '-Xclang' : (1, ArgumentListFilter.defaultBinaryCallback),
            '-Xpreprocessor' : (1, ArgumentListFilter.defaultBinaryCallback),
            '-Xassembler' : (1, ArgumentListFilter.defaultBinaryCallback),
            '-Xlinker' : (1, ArgumentListFilter.defaultBinaryCallback),
            # Linker
            '-l' : (1, ArgumentListFilter.linkBinaryCallback),
            '-L' : (1, ArgumentListFilter.linkBinaryCallback),
            '-T' : (1, ArgumentListFilter.linkBinaryCallback),
            '-u' : (1, ArgumentListFilter.linkBinaryCallback),
            #iam: specify the entry point
            '-e' : (1, ArgumentListFilter.linkBinaryCallback),
            # runtime library search path
            '-rpath' : (1, ArgumentListFilter.linkBinaryCallback),
            # iam: showed up in buildkernel
            '-shared' : (0, ArgumentListFilter.linkUnaryCallback),
            '-static' : (0, ArgumentListFilter.linkUnaryCallback),
            '-nostdlib' : (0, ArgumentListFilter.linkUnaryCallback),
            '-nodefaultlibs' : (0, ArgumentListFilter.linkUnaryCallback),
            # darwin flags
            '-dynamiclib' : (0, ArgumentListFilter.linkUnaryCallback),
            '-current_version' : (1, ArgumentListFilter.linkBinaryCallback),
            '-compatibility_version' : (1, ArgumentListFilter.linkBinaryCallback),

            #
            # BD: need to warn the darwin user that these flags will rain on their parade
            # (the Darwin ld is a bit single minded)
            #
            # 1) compilation with -fvisibility=hidden causes trouble when we try to
            #    attach bitcode filenames to an object file. The global symbols in object 
            #    files get turned into local symbols when we invoke 'ld -r'
            #
            # 2) all stripping commands (e.g., -dead_strip) remove the __LLVM segment after
            #    linking
            #
            # Update: found a fix for problem 1: add flag -keep_private_externs when
            # calling ld -r.
            #
            '-Wl,-dead_strip' :  (0, ArgumentListFilter.darwinWarningLinkUnaryCallback),
            
           }

        #
        # Patterns for other command-line arguments:
        # - inputFiles
        # - objecFiles (suffix .o)
        # - libraries + linker options as in -lxxx -Lpath or -Wl,xxxx
        # - preprocessor options as in -DXXX -Ipath
        # - compiler warning options: -W....
        # - optimiziation and other flags: -f...
        #
        defaultArgPatterns = {
            r'^.+\.(c|cc|cpp|C|cxx|i|s|S)$' : (0, ArgumentListFilter.inputFileCallback),
            #iam: the object file recogition is not really very robust, object files
            # should be determined by their existance and contents...
<<<<<<< HEAD
            r'^.+\.(o|lo|So|po|a)$' : (0, ArgumentListFilter.objectFileCallback),
=======
            r'^.+\.(o|So|so|po|a)$' : (0, ArgumentListFilter.objectFileCallback),
>>>>>>> a82b88df
            r'^-(l|L).+$' : (0, ArgumentListFilter.linkUnaryCallback),
            r'^-I.+$' : (0, ArgumentListFilter.compileUnaryCallback),
            r'^-D.+$' : (0, ArgumentListFilter.compileUnaryCallback),
            r'^-Wl,.+$' : (0, ArgumentListFilter.linkUnaryCallback),
            r'^-W(?!l,).*$' : (0, ArgumentListFilter.compileUnaryCallback),
            r'^-f.+$' : (0, ArgumentListFilter.compileUnaryCallback),
            r'^-std=.+$' : (0, ArgumentListFilter.compileUnaryCallback),
        }

        #iam: try and keep track of the files, input object, and output
        self.inputFiles = []
        self.objectFiles = []
        self.outputFilename = None

        #iam: try and split the args into linker and compiler switches
        self.compileArgs = []
        self.linkArgs = []


        self.isVerbose = False
        self.isDependencyOnly = False
        self.isPreprocessOnly = False
        self.isAssembleOnly = False
        self.isAssembly = False
        self.isCompileOnly = False

        argExactMatches = dict(defaultArgExactMatches)
        argExactMatches.update(exactMatches)
        argPatterns = dict(defaultArgPatterns)
        argPatterns.update(patternMatches)

        self._inputArgs = collections.deque(inputList)

        #iam: parse the cmd line, bailing if we discover that there will be no second phase.
        while ( len(self._inputArgs) > 0   and
                not (self.isAssembly or
                     self.isAssembleOnly or
                     self.isPreprocessOnly  ) ):
            # Get the next argument
            currentItem = self._inputArgs.popleft()
            _logger.debug('Trying to match item ' + currentItem)
            # First, see if this exact flag has a handler in the table.
            # This is a cheap test.  Otherwise, see if the input matches
            # some pattern with a handler that we recognize
            if currentItem in argExactMatches:
                (arity, handler) = argExactMatches[currentItem]
                flagArgs = self._shiftArgs(arity)
                handler(self, currentItem, *flagArgs)
            else:
                matched = False
                for pattern, (arity, handler) in argPatterns.items():
                    if re.match(pattern, currentItem):
                        flagArgs = self._shiftArgs(arity)
                        handler(self, currentItem, *flagArgs)
                        matched = True
                        break
                # If no action has been specified, this is a zero-argument
                # flag that we should just keep.
                if not matched:
                    _logger.warning('Did not recognize the compiler flag "{0}"'.format(currentItem))
                    self.compileUnaryCallback(currentItem)

        if DEBUG:
            self.dump()

    def _shiftArgs(self, nargs):
        ret = []
        while nargs > 0:
            a = self._inputArgs.popleft()
            ret.append(a)
            nargs = nargs - 1
        return ret

    def abortUnaryCallback(self, flag):
        _logger.warning('Out of context experience: "{0}"'.format(str(self.inputList)))
        sys.exit(1)

    def inputFileCallback(self, infile):
        _logger.debug('Input file: ' + infile)
        self.inputFiles.append(infile)
        if re.search('\\.(s|S)', infile):
            self.isAssembly = True

    def outputFileCallback(self, flag, filename):
        self.outputFilename = filename

    def objectFileCallback(self, objfile):
        self.objectFiles.append(objfile)

    def preprocessOnlyCallback(self, flag):
        self.isPreprocessOnly = True

    def dependencyOnlyCallback(self, flag):
        self.isDependencyOnly = True
        self.compileArgs.append(flag)

    def assembleOnlyCallback(self, flag):
        self.isAssembleOnly = True

    def verboseFlagCallback(self, flag):
        self.isVerbose = True

    def compileOnlyCallback(self, flag):
        self.isCompileOnly = True

    def linkUnaryCallback(self, flag):
        self.linkArgs.append(flag)

    def compileUnaryCallback(self, flag):
        self.compileArgs.append(flag)

    def darwinWarningLinkUnaryCallback(self, flag):
        if sys.platform.startswith('darwin'):
            _logger.warning('The flag "{0}" cannot be used with this tool'.format(flag))
            sys.exit(1)
        else:
            self.linkArgs.append(flag)

    def defaultBinaryCallback(self, flag, arg):
        _logger.warning('Ignoring compiler arg pair: "{0} {1}"'.format(flag, arg))

    def dependencyBinaryCallback(self, flag, arg):
        self.isDependencyOnly = True
        self.compileArgs.append(flag)
        self.compileArgs.append(arg)

    def compileBinaryCallback(self, flag, arg):
        self.compileArgs.append(flag)
        self.compileArgs.append(arg)


    def linkBinaryCallback(self, flag, arg):
        self.linkArgs.append(flag)
        self.linkArgs.append(arg)

    def getOutputFilename(self):
        if self.outputFilename is not None:
            return self.outputFilename
        elif self.isCompileOnly:
            #iam: -c but no -o, therefore the obj should end up in the cwd.
            (path, base) = os.path.split(self.inputFiles[0])
            (root, ext) = os.path.splitext(base)
            return '{0}.o'.format(root)
        else:
            return 'a.out'

    # iam: returns a pair [objectFilename, bitcodeFilename] i.e .o and .bc.
    # the hidden flag determines whether the objectFile is hidden like the
    # bitcodeFile is (starts with a '.'), use the DEBUG flag to get a sense
    # of what is being written out.
    def getArtifactNames(self, srcFile, hidden=False):
        (srcpath, srcbase) = os.path.split(srcFile)
        (srcroot, srcext) = os.path.splitext(srcbase)
        if hidden:
            objbase = '.{0}.o'.format(srcroot)
        else:
            objbase = '{0}.o'.format(srcroot)
        bcbase = '.{0}.o.bc'.format(srcroot)
        path = ''
        if self.outputFilename is not None:
            path = os.path.dirname(self.outputFilename)
        return [os.path.join(path, objbase), os.path.join(path, bcbase)]

    #iam: for printing our partitioning of the args
    def dump(self):
        print("compileArgs: ", self.compileArgs)
        print("inputFiles: ", self.inputFiles)
        print("linkArgs: ", self.linkArgs)
        print("objectFiles: ", self.objectFiles)
        print("outputFilename: ", self.outputFilename)
        for srcFile in self.inputFiles:
            print("srcFile: ", srcFile)
            (objFile, bcFile) = self.getArtifactNames(srcFile)
            print("{0} ===> ({1}, {2})".format(srcFile, objFile, bcFile))



# Same as above, but change the name of the output filename when
# building the bitcode file so that we don't clobber the object file.
class ClangBitcodeArgumentListFilter(ArgumentListFilter):
    def __init__(self, arglist):
        localCallbacks = { '-o' : (1, ClangBitcodeArgumentListFilter.outputFileCallback) }
        super(ClangBitcodeArgumentListFilter, self).__init__(arglist, exactMatches=localCallbacks)

    def outputFileCallback(self, flag, filename):
        self.outputFilename = filename


# Static class that allows the type of a file to be checked.
class FileType(object):
  # Provides int -> str map
  revMap = { }

  @classmethod
  def getFileType(cls, fileName):
      # This is a hacky way of determining
      # the type of file we are looking at.
      # Maybe we should use python-magic instead?

      fileP = Popen(['file',os.path.realpath(fileName)], stdout=PIPE)
      output = fileP.communicate()[0]
      output = output.decode()
      if 'ELF' in output and 'executable' in output:
          return cls.ELF_EXECUTABLE
      if 'Mach-O' in output and 'executable' in output:
          return cls.MACH_EXECUTABLE
      elif 'ELF' in output and 'shared' in output:
          return cls.ELF_SHARED
      elif 'Mach-O' in output and 'dynamically linked shared' in output:
          return cls.MACH_SHARED
      elif 'current ar archive' in output:
          return cls.ARCHIVE
      elif 'ELF' in output and 'relocatable' in output:
          return cls.ELF_OBJECT
      elif 'Mach-O' in output and 'object' in output:
          return cls.MACH_OBJECT
      else:
          return cls.UNKNOWN

  @classmethod
  def init(cls):
      for (index, name) in enumerate(('UNKNOWN',
                                      'ELF_EXECUTABLE',
                                      'ELF_OBJECT',
                                      'ELF_SHARED',
                                      'MACH_EXECUTABLE',
                                      'MACH_OBJECT',
                                      'MACH_SHARED',
                                      'ARCHIVE')):
          setattr(cls, name, index)
          cls.revMap[index] = name

# Initialise FileType static class
FileType.init()

def attachBitcodePathToObject(bcPath, outFileName):
    # Don't try to attach a bitcode path to a binary.  Unfortunately
    # that won't work.
    (root, ext) = os.path.splitext(outFileName)
    #iam: this also looks very dodgey; we need a more reliable way to do this:
    if ext not in ('.o', '.lo', '.os', '.So', '.po'):
        _logger.warning('Cannot attach bitcode path to "{0} of type {1}"'.format(outFileName, FileType.getFileType(outFileName)))
        return

    # Now just build a temporary text file with the full path to the
    # bitcode file that we'll write into the object file.
    f = tempfile.NamedTemporaryFile(mode='w+b', delete=False)
    absBcPath = os.path.abspath(bcPath)
    f.write(absBcPath.encode())
    f.write('\n'.encode())
    _logger.debug(pprint.pformat('Wrote "{0}" to file "{1}"'.format(absBcPath, f.name)))

    # Ensure buffers are flushed so that objcopy doesn't read an empty
    # file
    f.flush()
    os.fsync(f.fileno())
    f.close()

    
    # Now write our bitcode section
    if (sys.platform.startswith('darwin')):
        objcopyCmd = ['ld', '-r', '-keep_private_externs', outFileName, '-sectcreate', darwinSegmentName, darwinSectionName,  f.name, '-o', outFileName]
    else:
        objcopyCmd = ['objcopy', '--add-section', '{0}={1}'.format(elfSectionName, f.name), outFileName]
    orc = 0

    try:
        if os.path.getsize(outFileName) > 0:
            objProc = Popen(objcopyCmd)
            orc = objProc.wait()
    except OSError:
        # configure loves to immediately delete things, causing issues for
        # us here.  Just ignore it
        os.remove(f.name)
        sys.exit(0)

    os.remove(f.name)

    if orc != 0:
        _logger.error('objcopy failed with {0}'.format(orc))
        sys.exit(-1)

class BuilderBase(object):
    def __init__(self, cmd, isCxx, prefixPath=None):
        self.cmd = cmd
        self.isCxx = isCxx

        # Used as prefix path for compiler
        if prefixPath:
          self.prefixPath = prefixPath

          # Ensure prefixPath has trailing slash
          if self.prefixPath[-1] != os.path.sep:
            self.prefixPath = self.prefixPath + os.path.sep

          # Check prefix path exists
          if not os.path.exists(self.prefixPath):
            errorMsg='Path to compiler "{0}" does not exist'.format(self.prefixPath)
            _logger.error(errorMsg)
            raise Exception(errorMsg)

        else:
          self.prefixPath = ''

class ClangBuilder(BuilderBase):
    def __init__(self, cmd, isCxx, prefixPath=None):
        super(ClangBuilder, self).__init__(cmd, isCxx, prefixPath)

    def getBitcodeCompiler(self):
        cc = self.getCompiler()
        return cc + ['-emit-llvm']

    def getCompiler(self):
        if self.isCxx:
            return ['{0}clang++'.format(self.prefixPath)]
        else:
            return ['{0}clang'.format(self.prefixPath)]

    def getBitcodeArglistFilter(self):
        return ClangBitcodeArgumentListFilter(self.cmd)

    def getBitcodeFileName(self, argFilter):
        (dirs, baseFile) = os.path.split(argFilter.getOutputFilename())
        bcfilename = os.path.join(dirs, '.{0}.bc'.format(baseFile))
        return bcfilename

    def extraBitcodeArgs(self, argFilter):
        bcPath = self.getBitcodeFileName(argFilter)
        return ['-o', bcPath]

    def attachBitcode(self, argFilter):
        bcname = self.getBitcodeFileName(argFilter)
        outFile = argFilter.getOutputFilename()
        attachBitcodePathToObject(bcname, outFile)

#iam: this should join the dodo soon, yes?
class DragoneggBuilder(BuilderBase):
    def __init__(self, cmd, isCxx, prefixPath=None):
        super(DragoneggBuilder, self).__init__(cmd, isCxx, prefixPath)

    def getBitcodeCompiler(self):
        pth = os.getenv('LLVM_DRAGONEGG_PLUGIN')
        cc = self.getCompiler()
        # We use '-B' to tell gcc where to look for an assembler.
        # When we build LLVM bitcode we do not want to use the GNU assembler,
        # instead we want gcc to use our own assembler (see driver/as).
        return cc + ['-B', driverDir, '-fplugin={0}'.format(pth),
                     '-fplugin-arg-dragonegg-emit-ir']

    def getCompiler(self):
        pfx = ''
        if os.getenv('LLVM_GCC_PREFIX') is not None:
            pfx = os.getenv('LLVM_GCC_PREFIX')

        if self.isCxx:
            return ['{0}{1}g++'.format(self.prefixPath, pfx)]
        else:
            return ['{0}{1}gcc'.format(self.prefixPath, pfx)]

    def getBitcodeArglistFilter(self):
        return ArgumentListFilter(self.cmd)

    # Don't need to do anything since the -B flag in the bitcode
    # compiler and the assembly stub handles it
    def attachBitcode(self, argFilter):
        pass

    def extraBitcodeArgs(self, argFilter):
        return []


def getBuilder(cmd, isCxx):
    compilerEnv = 'LLVM_COMPILER'
    cstring = os.getenv(compilerEnv)
    pathPrefix = os.getenv(llvmCompilerPathEnv) # Optional
    _logger.info('WLLVM compiler using {0}'.format(cstring))
    if pathPrefix:
      _logger.info('WLLVM compiler path prefix "{0}"'.format(pathPrefix))

    if cstring == 'clang':
        return ClangBuilder(cmd, isCxx, pathPrefix)
    elif cstring == 'dragonegg':
        return DragoneggBuilder(cmd, isCxx, pathPrefix)
    elif cstring == None:
        errorMsg = ' No compiler set. Please set environment variable ' + compilerEnv
        _logger.critical(errorMsg)
        raise Exception(errorMsg)
    else:
        errorMsg= compilerEnv + '=' + str(cstring) + ' : Invalid compiler type'
        _logger.critical(errorMsg)
        raise Exception(errorMsg)

def buildObject(builder):
    objCompiler = builder.getCompiler()
    objCompiler.extend(builder.cmd)
    proc = Popen(objCompiler)
    rc = proc.wait()
    if rc != 0:
        sys.exit(rc)

# This command does not have the executable with it
def buildAndAttachBitcode(builder):

    af = builder.getBitcodeArglistFilter()

    if ( len(af.inputFiles) == 0 or
         af.isAssembly or
         af.isAssembleOnly or
         (af.isDependencyOnly and not af.isCompileOnly) or
         af.isPreprocessOnly  ):
        _logger.debug('No work to do')
        _logger.debug(af.__dict__)
        return

    #iam: when we have multiple input files we'll have to keep track of their object files.
    newObjectFiles = []

    hidden = not af.isCompileOnly

    if  len(af.inputFiles) == 1 and af.isCompileOnly:
        # iam:
        # we could have
        # "... -c -o foo.o" or even "... -c -o foo.So" which is OK, but we could also have
        # "... -c -o crazy-assed.objectfile" which we wouldn't get right (yet)
        # so we need to be careful with the objFile and bcFile
        # maybe python-magic is in our future ...
        srcFile = af.inputFiles[0]
        (objFile, bcFile) = af.getArtifactNames(srcFile, hidden)
        if af.outputFilename is not None:
            objFile = af.outputFilename
            bcFile =  builder.getBitcodeFileName(af)
        buildBitcodeFile(builder, srcFile, bcFile)
        attachBitcodePathToObject(bcFile, objFile)

    else:

        for srcFile in af.inputFiles:
            (objFile, bcFile) = af.getArtifactNames(srcFile, hidden)
            if hidden:
                buildObjectFile(builder, srcFile, objFile)
                newObjectFiles.append(objFile)
            buildBitcodeFile(builder, srcFile, bcFile)
            attachBitcodePathToObject(bcFile, objFile)


    if not af.isCompileOnly:
        linkFiles(builder, newObjectFiles)

    sys.exit(0)

def linkFiles(builder, objectFiles):
    af = builder.getBitcodeArglistFilter()
    outputFile = af.getOutputFilename()
    cc = builder.getCompiler()
    cc.extend(objectFiles)
    cc.extend(af.objectFiles)
    cc.extend(af.linkArgs)
    cc.extend(['-o', outputFile])
    proc = Popen(cc)
    rc = proc.wait()
    if rc != 0:
        _logger.warning('Failed to link "{0}"'.format(str(cc)))
        sys.exit(rc)


def buildBitcodeFile(builder, srcFile, bcFile):
    af = builder.getBitcodeArglistFilter()
    bcc = builder.getBitcodeCompiler()
    bcc.extend(af.compileArgs)
    bcc.extend(['-c', srcFile])
    bcc.extend(['-o', bcFile])
    proc = Popen(bcc)
    rc = proc.wait()
    if rc != 0:
        _logger.warning('Failed to generate bitcode "{0}" for "{1}"'.format(bcFile, srcFile))
        sys.exit(rc)

def buildObjectFile(builder, srcFile, objFile):
    af = builder.getBitcodeArglistFilter()
    cc = builder.getCompiler()
    cc.extend(af.compileArgs)
    cc.append(srcFile)
    cc.extend(['-c', '-o',  objFile])
    proc = Popen(cc)
    rc = proc.wait()
    if rc != 0:
        _logger.warning('Failed to generate object "{0}" for "{1}"'.format(objFile, srcFile))
        sys.exit(rc)

# bd & iam:
#
# case 1 (compileOnly):
#
# if the -c flag exists then so do all the .o files, and we need to
# locate them and produce and embed the bit code.
#
# locating them is easy:
#   either the .o is in the cmdline and we are in the simple case,
#   or else it was generated according to getObjectFilename
#
# we then produce and attach bitcode for each inputFile in the cmdline
#
#
# case 2 (compile and link)
#
#  af.inputFiles is not empty, and compileOnly is false.
#  in this case the .o's may not exist, we must regenerate
#  them in any case.
#
#
# case 3 (link only)
#
# in this case af.inputFiles is empty and we are done
#
#<|MERGE_RESOLUTION|>--- conflicted
+++ resolved
@@ -215,11 +215,7 @@
             r'^.+\.(c|cc|cpp|C|cxx|i|s|S)$' : (0, ArgumentListFilter.inputFileCallback),
             #iam: the object file recogition is not really very robust, object files
             # should be determined by their existance and contents...
-<<<<<<< HEAD
-            r'^.+\.(o|lo|So|po|a)$' : (0, ArgumentListFilter.objectFileCallback),
-=======
-            r'^.+\.(o|So|so|po|a)$' : (0, ArgumentListFilter.objectFileCallback),
->>>>>>> a82b88df
+            r'^.+\.(o|lo|So|so|po|a)$' : (0, ArgumentListFilter.objectFileCallback),
             r'^-(l|L).+$' : (0, ArgumentListFilter.linkUnaryCallback),
             r'^-I.+$' : (0, ArgumentListFilter.compileUnaryCallback),
             r'^-D.+$' : (0, ArgumentListFilter.compileUnaryCallback),
