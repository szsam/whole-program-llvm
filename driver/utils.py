--- conflicted
+++ resolved
@@ -233,11 +233,7 @@
             r'^.+\.(c|cc|cpp|C|cxx|i|s|S)$' : (0, ArgumentListFilter.inputFileCallback),
             #iam: the object file recogition is not really very robust, object files
             # should be determined by their existance and contents...
-<<<<<<< HEAD
-            r'^.+\.(o|lo|So|so|po|a)$' : (0, ArgumentListFilter.objectFileCallback),
-=======
             r'^.+\.(o|lo|So|so|po|a|dylib)$' : (0, ArgumentListFilter.objectFileCallback),
->>>>>>> 6bbb0859
             #iam: library.so.4.5.6 probably need a similar pattern for .dylib too.
             r'^.+\.dylib(\.\d)+$' : (0, ArgumentListFilter.objectFileCallback),
             r'^.+\.(So|so)(\.\d)+$' : (0, ArgumentListFilter.objectFileCallback),
